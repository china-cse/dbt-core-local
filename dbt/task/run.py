from __future__ import print_function

from dbt.compilation import Compiler, CompilableEntities
from dbt.logger import GLOBAL_LOGGER as logger
from dbt.runner import RunManager
from dbt.templates import BaseCreateTemplate

THREAD_LIMIT = 9


class RunTask:
    def __init__(self, args, project):
        self.args = args
        self.project = project

    def compile(self):
        compiler = Compiler(self.project, BaseCreateTemplate, self.args)
        compiler.initialize()
        results = compiler.compile()

        stat_line = ", ".join([
            "{} {}".format(results[k], k) for k in CompilableEntities
        ])
        logger.info("Compiled {}".format(stat_line))

        return BaseCreateTemplate.label

    def run(self):
        graph_type = self.compile()

        runner = RunManager(
            self.project, self.project['target-path'], graph_type, self.args
        )

<<<<<<< HEAD
        if self.args.dry:
            results = runner.dry_run(self.args.models, self.args.exclude)
        else:
            results = runner.run(self.args.models, self.args.exclude)
=======
        results = runner.run(self.args.models)
>>>>>>> 94b170e8

        total = len(results)
        passed = len([r for r in results if not r.errored and not r.skipped])
        errored = len([r for r in results if r.errored])
        skipped = len([r for r in results if r.skipped])

        logger.info(
            "Done. PASS={passed} ERROR={errored} SKIP={skipped} TOTAL={total}"
            .format(
                total=total,
                passed=passed,
                errored=errored,
                skipped=skipped
            )
        )<|MERGE_RESOLUTION|>--- conflicted
+++ resolved
@@ -32,14 +32,7 @@
             self.project, self.project['target-path'], graph_type, self.args
         )
 
-<<<<<<< HEAD
-        if self.args.dry:
-            results = runner.dry_run(self.args.models, self.args.exclude)
-        else:
-            results = runner.run(self.args.models, self.args.exclude)
-=======
         results = runner.run(self.args.models)
->>>>>>> 94b170e8
 
         total = len(results)
         passed = len([r for r in results if not r.errored and not r.skipped])
