--- conflicted
+++ resolved
@@ -129,19 +129,11 @@
         linker = compiler.compile(manifest)
 
         self.assertEqual(
-<<<<<<< HEAD
-            linker.nodes(),
-            ['model.test_models_compile.model_one'])
-
-        self.assertEqual(
-            linker.edges(),
-=======
             list(linker.nodes()),
             ['model.test_models_compile.model_one'])
 
         self.assertEqual(
             list(linker.edges()),
->>>>>>> e57c7b65
             [])
 
     def test__two_models_simple_ref(self):
